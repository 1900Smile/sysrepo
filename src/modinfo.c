--- conflicted
+++ resolved
@@ -1265,35 +1265,22 @@
             goto mod_unlock;
         }
 
-<<<<<<< HEAD
-        /* list instance with datastore */
-        SR_CHECK_LY_RET(lyd_new_list(sr_mod, NULL, "ds-lock", 0, &sr_ds_lock, sr_ds2ident(ds)), ly_ctx, err_info);
-
-        /* sid */
-        sprintf(buf, "%"PRIu32, shm_mod->data_lock_info[ds].sid.sr);
-        SR_CHECK_LY_RET(lyd_new_term(sr_ds_lock, NULL, "sid", buf, 0, NULL), ly_ctx, err_info);
-=======
         if (!shm_lock->ds_lock_sid) {
             goto mod_unlock;
         }
 
-        /* ds-lock */
-        sr_ds_lock = lyd_new(sr_mod, NULL, "ds-lock");
-        SR_CHECK_LY_GOTO(!sr_ds_lock, ly_ctx, err_info, mod_unlock);
-
-        /* datastore */
-        SR_CHECK_LY_GOTO(!lyd_new_leaf(sr_ds_lock, NULL, "datastore", sr_ds2ident(ds)), ly_ctx, err_info, mod_unlock);
+        /* ds-lock (list instance with datastore) */
+        SR_CHECK_LY_GOTO(lyd_new_list(sr_mod, NULL, "ds-lock", 0, &sr_ds_lock, sr_ds2ident(ds)), ly_ctx, err_info, mod_unlock);
 
         /* sid */
-        sprintf(buf, "%"PRIu32, shm_lock->ds_lock_sid);
-        SR_CHECK_LY_GOTO(!lyd_new_leaf(sr_ds_lock, NULL, "sid", buf), ly_ctx, err_info, mod_unlock);
->>>>>>> ddee1448
+        sprintf(buf, "%" PRIu32, shm_lock->ds_lock_sid);
+        SR_CHECK_LY_GOTO(lyd_new_term(sr_ds_lock, NULL, "sid", buf, 0, NULL), ly_ctx, err_info, mod_unlock);
 
         /* timestamp */
         if ((err_info = sr_time2datetime(shm_lock->ds_lock_ts, NULL, buf, NULL))) {
             goto mod_unlock;
         }
-        SR_CHECK_LY_GOTO(!lyd_new_leaf(sr_ds_lock, NULL, "timestamp", buf), ly_ctx, err_info, mod_unlock);
+        SR_CHECK_LY_GOTO(lyd_new_term(sr_ds_lock, NULL, "timestamp", buf, 0, NULL), ly_ctx, err_info, mod_unlock);
 
 mod_unlock:
         /* MOD READ UNLOCK */
@@ -1302,10 +1289,6 @@
         if (err_info) {
             return err_info;
         }
-<<<<<<< HEAD
-        SR_CHECK_LY_RET(lyd_new_term(sr_ds_lock, NULL, "timestamp", buf, 0, NULL), ly_ctx, err_info);
-=======
->>>>>>> ddee1448
     }
 
     /* change-sub-lock */
@@ -1818,7 +1801,7 @@
 
 sr_error_info_t *
 sr_modinfo_add_modules(struct sr_mod_info_s *mod_info, const struct ly_set *mod_set, int mod_deps,
-        sr_lock_mode_t mod_lock, int mi_opts, sr_sid_t sid, const char *orig_name, const void *orig_data,
+        sr_lock_mode_t mod_lock, int mi_opts, uint32_t sid, const char *orig_name, const void *orig_data,
         const char *request_xpath, uint32_t timeout_ms, sr_get_oper_options_t get_opts)
 {
     sr_error_info_t *err_info = NULL, *cb_err_info = NULL;
@@ -1884,12 +1867,12 @@
     if (mod_lock) {
         if (mod_lock == SR_LOCK_READ) {
             /* MODULES READ LOCK */
-            if ((err_info = sr_shmmod_modinfo_rdlock(mod_info, mi_opts & SR_MI_LOCK_UPGRADEABLE, sid.sr))) {
+            if ((err_info = sr_shmmod_modinfo_rdlock(mod_info, mi_opts & SR_MI_LOCK_UPGRADEABLE, sid))) {
                 return err_info;
             }
         } else {
             /* MODULES WRITE LOCK */
-            if ((err_info = sr_shmmod_modinfo_wrlock(mod_info, sid.sr))) {
+            if ((err_info = sr_shmmod_modinfo_wrlock(mod_info, sid))) {
                 return err_info;
             }
         }
@@ -2220,7 +2203,7 @@
     time_t notif_ts;
     sr_mod_notif_sub_t *notif_subs;
     uint32_t idx = 0, notif_sub_count;
-    char *xpath, nc_str[11];
+    char *xpath;
     const char *op_enum;
     sr_change_oper_t op;
     enum edit_op edit_op;
@@ -2306,14 +2289,13 @@
     }
 
     /* changed-by username */
-    if (lyd_new_term(root, NULL, "username", session->sid.user, 0, NULL)) {
+    if (lyd_new_term(root, NULL, "username", session->user, 0, NULL)) {
         sr_errinfo_new_ly(&err_info, mod_info->conn->ly_ctx);
         goto cleanup;
     }
 
-    /* changed-by session-id */
-    sprintf(nc_str, "%" PRIu32, session->sid.nc);
-    if (lyd_new_term(root, NULL, "session-id", nc_str, 0, NULL)) {
+    /* changed-by NETCONF session-id (unknown) */
+    if (lyd_new_term(root, NULL, "session-id", "0", 0, NULL)) {
         sr_errinfo_new_ly(&err_info, mod_info->conn->ly_ctx);
         goto cleanup;
     }
