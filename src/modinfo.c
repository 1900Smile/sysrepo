/**
 * @file modinfo.c
 * @author Michal Vasko <mvasko@cesnet.cz>
 * @brief routines for working with modinfo structure
 *
 * @copyright
 * Copyright 2018 Deutsche Telekom AG.
 * Copyright 2018 - 2019 CESNET, z.s.p.o.
 *
 * Licensed under the Apache License, Version 2.0 (the "License");
 * you may not use this file except in compliance with the License.
 * You may obtain a copy of the License at
 *
 *    http://www.apache.org/licenses/LICENSE-2.0
 *
 * Unless required by applicable law or agreed to in writing, software
 * distributed under the License is distributed on an "AS IS" BASIS,
 * WITHOUT WARRANTIES OR CONDITIONS OF ANY KIND, either express or implied.
 * See the License for the specific language governing permissions and
 * limitations under the License.
 */
#include "common.h"

#include <assert.h>
#include <fcntl.h>
#include <inttypes.h>
#include <stdint.h>
#include <stdlib.h>
#include <sys/mman.h>
#include <unistd.h>
#include <ctype.h>

#include <libyang/libyang.h>

sr_error_info_t *
sr_modinfo_perm_check(struct sr_mod_info_s *mod_info, int wr, int strict)
{
    sr_error_info_t *err_info = NULL;
    struct sr_mod_info_mod_s *mod;
    uint32_t i;
    int has_access;

    /* it is simply not covered because we would have to also remove the failed permission check module data */
    assert(!mod_info->data || strict);

    i = 0;
    while (i < mod_info->mod_count) {
        mod = &mod_info->mods[i];

        /* check also modules additionally modified by validation */
        if (mod->state & (MOD_INFO_REQ | MOD_INFO_CHANGED)) {
            /* check perm */
            if ((err_info = sr_perm_check(mod->ly_mod->name, wr, strict ? NULL : &has_access))) {
                return err_info;
            }

            if (!strict && !has_access) {
                /* remove this module from mod_info by moving all succeding modules */
                SR_LOG_INF("No %s permission for the module \"%s\", skipping.", wr ? "write" : "read", mod->ly_mod->name);
                --mod_info->mod_count;
                if (!mod_info->mod_count) {
                    free(mod_info->mods);
                    mod_info->mods = NULL;
                } else if (i < mod_info->mod_count) {
                    memmove(&mod_info->mods[i], &mod_info->mods[i + 1], (mod_info->mod_count - i) * sizeof *mod);
                }
                continue;
            }
        }

        ++i;
    }

    return NULL;
}

struct sr_mod_info_mod_s *
sr_modinfo_next_mod(struct sr_mod_info_mod_s *last, struct sr_mod_info_s *mod_info, const struct lyd_node *data,
        uint32_t **aux)
{
    struct sr_mod_info_mod_s *mod;
    const struct lyd_node *node;
    uint32_t i;

    if (!last) {
        node = data;

        /* allocate aux array */
        *aux = calloc(mod_info->mod_count, sizeof **aux);
    } else {
        assert(data);

        /* find the last edit node */
        for (node = data; lyd_owner_module(node) != last->ly_mod; node = node->next) {}

next_mod:
        /* skip all edit nodes from this module */
        for (; node && (lyd_owner_module(node) == last->ly_mod); node = node->next) {}
    }

    if (node) {
        /* find mod of this edit node */
        mod = NULL;
        for (i = 0; i < mod_info->mod_count; ++i) {
            if (mod_info->mods[i].ly_mod == lyd_owner_module(node)) {
                mod = &mod_info->mods[i];
                break;
            }
        }

        assert(mod);

        /* mark this mod as returned if not already */
        if ((*aux)[i]) {
            /* continue search */
            last = mod;
            goto next_mod;
        } else {
            (*aux)[i] = 1;
        }
    } else {
        mod = NULL;

        /* free the auxiliary array */
        free(*aux);
        *aux = NULL;
    }

    return mod;
}

sr_error_info_t *
sr_modinfo_edit_apply(struct sr_mod_info_s *mod_info, const struct lyd_node *edit, int create_diff)
{
    sr_error_info_t *err_info = NULL;
    const struct lys_module *ly_mod;
    struct sr_mod_info_mod_s *mod = NULL;
    const struct lyd_node *node;
    char *str;
    uint32_t *aux;
    int change;

    assert(!mod_info->data_cached);

    LY_LIST_FOR(edit, node) {
        ly_mod = lyd_owner_module(node);
        if (ly_mod && !strcmp(ly_mod->name, SR_YANG_MOD)) {
            str = lyd_path(node, LYD_PATH_STD, NULL, 0);
            sr_errinfo_new(&err_info, SR_ERR_UNSUPPORTED, str, "Data of internal module \"%s\" cannot be modified.",
                           SR_YANG_MOD);
            free(str);
            return err_info;
        }
    }

    while ((mod = sr_modinfo_next_mod(mod, mod_info, edit, &aux))) {
        assert(mod->state & MOD_INFO_REQ);

        /* apply relevant edit changes */
        if ((err_info = sr_edit_mod_apply(edit, mod->ly_mod, &mod_info->data, create_diff ? &mod_info->diff : NULL, &change))) {
            free(aux);
            return err_info;
        }

        if (change) {
            /* there is a diff for this module */
            mod->state |= MOD_INFO_CHANGED;
        }
    }

    return NULL;
}

sr_error_info_t *
sr_modinfo_diff_merge(struct sr_mod_info_s *mod_info, const struct lyd_node *new_diff)
{
    sr_error_info_t *err_info = NULL;
    struct sr_mod_info_mod_s *mod;
    uint32_t i;
    LY_ERR lyrc;

    for (i = 0; i < mod_info->mod_count; ++i) {
        mod = &mod_info->mods[i];
        if (mod->state & MOD_INFO_REQ) {
            /* merge relevant diff part */
            if (mod_info->ds == SR_DS_OPERATIONAL) {
                lyrc = lyd_diff_merge_module(&mod_info->diff, new_diff, mod->ly_mod, sr_lyd_diff_merge_cb,
                        &mod_info->conn->cid, LYD_DIFF_MERGE_DEFAULTS);
            } else {
                lyrc = lyd_diff_merge_module(&mod_info->diff, new_diff, mod->ly_mod, NULL, NULL, 0);
            }
            if (lyrc) {
                sr_errinfo_new_ly(&err_info, mod_info->conn->ly_ctx);
                return err_info;
            }
        }
    }

    return NULL;
}

sr_error_info_t *
sr_modinfo_replace(struct sr_mod_info_s *mod_info, struct lyd_node **src_data)
{
    sr_error_info_t *err_info = NULL;
    struct sr_mod_info_mod_s *mod;
    struct lyd_node *src_mod_data, *dst_mod_data, *diff;
    uint32_t i;

    assert(!mod_info->diff && !mod_info->data_cached);

    for (i = 0; i < mod_info->mod_count; ++i) {
        mod = &mod_info->mods[i];
        if (mod->state & MOD_INFO_REQ) {
            dst_mod_data = sr_module_data_unlink(&mod_info->data, mod->ly_mod);
            src_mod_data = sr_module_data_unlink(src_data, mod->ly_mod);

            /* get diff on only this module's data */
            if (lyd_diff_siblings(dst_mod_data, src_mod_data, LYD_DIFF_DEFAULTS, &diff)) {
                sr_errinfo_new_ly(&err_info, mod_info->conn->ly_ctx);
                lyd_free_all(dst_mod_data);
                lyd_free_all(src_mod_data);
                return err_info;
            }

            if (diff) {
                /* there is a diff */
                mod->state |= MOD_INFO_CHANGED;

                /* merge the diff */
                lyd_insert_sibling(mod_info->diff, diff, &mod_info->diff);

                /* update data */
                lyd_insert_sibling(mod_info->data, src_mod_data, &mod_info->data);
                lyd_free_all(dst_mod_data);
            } else {
                /* keep old data (for validation) */
                lyd_insert_sibling(mod_info->data, dst_mod_data, &mod_info->data);
                lyd_free_all(src_mod_data);
            }
        }
    }

    return NULL;
}

sr_error_info_t *
sr_modinfo_changesub_rdlock(struct sr_mod_info_s *mod_info)
{
    sr_error_info_t *err_info = NULL;
    struct sr_mod_info_mod_s *mod;
    uint32_t i, j;

    for (i = 0; i < mod_info->mod_count; ++i) {
        mod = &mod_info->mods[i];
        if (mod->state & MOD_INFO_CHANGED) {
            /* CHANGE SUB READ LOCK */
            if ((err_info = sr_rwlock(&mod->shm_mod->change_sub[mod_info->ds].lock, SR_SHMEXT_SUB_LOCK_TIMEOUT,
                    SR_LOCK_READ, mod_info->conn->cid, __func__, NULL, NULL))) {
                goto error;
            }
        }
    }

    return NULL;

error:
    for (j = 0; j < i; ++j) {
        mod = &mod_info->mods[i];
        if (mod->state & MOD_INFO_CHANGED) {
            /* CHANGE SUB READ UNLOCK */
            sr_rwunlock(&mod->shm_mod->change_sub[mod_info->ds].lock, SR_SHMEXT_SUB_LOCK_TIMEOUT, SR_LOCK_READ,
                    mod_info->conn->cid, __func__);
        }
    }
    return err_info;
}

void
sr_modinfo_changesub_rdunlock(struct sr_mod_info_s *mod_info)
{
    struct sr_mod_info_mod_s *mod;
    uint32_t i;

    for (i = 0; i < mod_info->mod_count; ++i) {
        mod = &mod_info->mods[i];
        if (mod->state & MOD_INFO_CHANGED) {
            /* CHANGE SUB READ UNLOCK */
            sr_rwunlock(&mod->shm_mod->change_sub[mod_info->ds].lock, SR_SHMEXT_SUB_LOCK_TIMEOUT, SR_LOCK_READ,
                    mod_info->conn->cid, __func__);
        }
    }
}

/**
 * @brief Check whether operational data are required based on a predicate.
 *
 * @param[in] pred1 First predicate.
 * @param[in] len1 First predicate length.
 * @param[in] pred2 Second predicate.
 * @param[in] len2 Second predicate length.
 * @return 0 if not required, non-zero if required.
 */
static int
sr_xpath_oper_data_predicate_required(const char *pred1, int len1, const char *pred2, int len2)
{
    char quot1, quot2;
    const char *val1, *val2;

    /* node names */
    while (len1 && len2) {
        if (pred1[0] != pred2[0]) {
            /* different node names */
            return 1;
        }

        ++pred1;
        --len1;
        ++pred2;
        --len2;

        if ((pred1[0] == '=') && (pred2[0] == '=')) {
            break;
        }
    }
    if (!len1 || !len2) {
        /* not an equality expression */
        return 1;
    }

    ++pred1;
    --len1;
    ++pred2;
    --len2;

    /* we expect quotes now */
    if ((pred1[0] != '\'') && (pred1[0] != '\"')) {
        return 1;
    }
    if ((pred2[0] != '\'') && (pred2[0] != '\"')) {
        return 1;
    }
    quot1 = pred1[0];
    quot2 = pred2[0];

    ++pred1;
    --len1;
    ++pred2;
    --len2;

    /* values */
    val1 = pred1;
    while (len1) {
        if (pred1[0] == quot1) {
            break;
        }

        ++pred1;
        --len1;
    }

    val2 = pred2;
    while (len2) {
        if (pred2[0] == quot2) {
            break;
        }

        ++pred2;
        --len2;
    }

    if ((len1 != 1) || (len2 != 1)) {
        /* the predicate is not finished, leave it */
        return 1;
    }

    /* just compare values, we can decide based on that */
    if (!strncmp(val1, val2, (pred1 - val1 > pred2 - val2) ? pred1 - val1 : pred2 - val2)) {
        /* values match, we need this data */
        return 1;
    }

    /* values fo not match, these data would be flitered out */
    return 0;
}

/**
 * @brief Check whether operational data are required based on one request path and subscription path.
 *
 * @param[in] request_path Get request single path.
 * @param[in] sub_xpath Operational subscription XPath.
 * @return 0 if not required, non-zero if required.
 */
static int
sr_xpath_oper_data_path_required(const char *request_path, const char *sub_xpath)
{
    const char *path1, *path2, *mod1, *mod2, *name1, *name2, *pred1, *pred2;
    int wildc1, wildc2, mlen1, mlen2, len1, len2, dslash1, dslash2, has_pred1, has_pred2;

    path1 = request_path;
    path2 = sub_xpath;

    do {
        path1 = sr_xpath_next_name(path1, &mod1, &mlen1, &name1, &len1, &dslash1, &has_pred1);
        path2 = sr_xpath_next_name(path2, &mod2, &mlen2, &name2, &len2, &dslash2, &has_pred2);

        /* double-slash */
        if ((dslash1 && !dslash2) || (!dslash1 && dslash2)) {
            /* only one xpath includes '//', unable to check further */
            return 1;
        }
        if (dslash1 && dslash2) {
            if ((len1 == 1) && (name1[0] == '.')) {
                /* always matches all */
                return 1;
            }
            if ((len2 == 1) && (name2[0] == '.')) {
                /* always matches all */
                return 1;
            }
        }

        /* wildcards */
        if ((len1 == 1) && (name1[0] == '*')) {
            wildc1 = 1;
        } else {
            wildc1 = 0;
        }
        if ((len2 == 1) && (name2[0] == '*')) {
            wildc2 = 1;
        } else {
            wildc2 = 0;
        }

        /* module name */
        if ((mlen1 && mlen2) && ((mlen1 != mlen2) || strncmp(mod1, mod2, mlen1))) {
            /* different modules */
            return 0;
        }

        /* node name */
        if (!wildc1 && !wildc2 && ((len1 != len2) || strncmp(name1, name2, len1))) {
            /* different node names */
            return 0;
        }

        while (has_pred1 && has_pred2) {
            path1 = sr_xpath_next_predicate(path1, &pred1, &len1, &has_pred1);
            path2 = sr_xpath_next_predicate(path2, &pred2, &len2, &has_pred2);

            /* predicate */
            if (!sr_xpath_oper_data_predicate_required(pred1, len1, pred2, len2)) {
                /* not required based on the predicate */
                return 0;
            }
        }

        /* skip any leftover predicates */
        while (has_pred1) {
            path1 = sr_xpath_next_predicate(path1, NULL, NULL, &has_pred1);
        }
        while (has_pred2) {
            path2 = sr_xpath_next_predicate(path2, NULL, NULL, &has_pred2);
        }
    } while ((path1[0] == '/') && (path2[0] == '/'));

    /* whole path matches */
    return 1;
}

/**
 * @brief Check whether operational data are required.
 *
 * @param[in] request_xpath Get request full XPath.
 * @param[in] sub_xpath Operational subscription XPath.
 * @return 0 if not required, non-zero if required.
 */
static int
sr_xpath_oper_data_required(const char *request_xpath, const char *sub_xpath)
{
    int has_pred;

    assert(sub_xpath);

    if (!request_xpath) {
        /* we do not know, say it is required */
        return 1;
    }

    goto next_path;
    do {
        /* only union can be used to specify more paths, no? */
        assert(request_xpath[0] == '|');
        ++request_xpath;

next_path:
        /* skip whitespaces */
        while (isspace(request_xpath[0])) {
            ++request_xpath;
        }

        /* oper data are required for this path */
        if (sr_xpath_oper_data_path_required(request_xpath, sub_xpath)) {
            return 1;
        }

        /* skip this path */
        do {
            request_xpath = sr_xpath_next_name(request_xpath, NULL, NULL, NULL, NULL, NULL, &has_pred);
            while (has_pred) {
                request_xpath = sr_xpath_next_predicate(request_xpath, NULL, NULL, &has_pred);
            }
        } while (request_xpath[0] == '/');

        /* skip whitespaces */
        while (isspace(request_xpath[0])) {
            ++request_xpath;
        }

        /* no more paths */
    } while (request_xpath[0]);

    /* oper data not required for any single path, so not at all */
    return 0;
}

/**
 * @brief Get specific operational data from a subscriber.
 *
 * @param[in] ly_mod libyang module of the data.
 * @param[in] xpath XPath of the provided data.
 * @param[in] request_xpath XPath of the data request.
 * @param[in] sid Sysrepo session ID.
 * @param[in] evpipe_num Subscriber event pipe number.
 * @param[in] parent Data parent required for the subscription, NULL if top-level.
 * @param[in] timeout_ms Operational callback timeout in milliseconds.
 * @param[in] cid Connection ID.
 * @param[out] data Data tree with appended operational data.
 * @param[out] cb_error_info Callback error info returned by the client, if any.
 * @return err_info, NULL on success.
 */
static sr_error_info_t *
sr_xpath_oper_data_get(const struct lys_module *ly_mod, const char *xpath, const char *request_xpath, sr_sid_t sid,
        uint32_t evpipe_num, const struct lyd_node *parent, uint32_t timeout_ms, sr_cid_t cid, struct lyd_node **oper_data,
        sr_error_info_t **cb_error_info)
{
    sr_error_info_t *err_info = NULL;
    struct lyd_node *parent_dup = NULL, *last_parent;
    char *parent_path = NULL;

    *oper_data = NULL;

    if (parent) {
        /* duplicate parent so that it is a stand-alone subtree */
        if (lyd_dup_single(parent, NULL, LYD_DUP_WITH_PARENTS, &last_parent)) {
            sr_errinfo_new_ly(&err_info, ly_mod->ctx);
            return err_info;
        }

        /* go top-level */
        for (parent_dup = last_parent; parent_dup->parent; parent_dup = lyd_parent(parent_dup)) {}

        if (request_xpath) {
            /* check whether the parent would not be filtered out */
            parent_path = lyd_path(last_parent, LYD_PATH_STD, NULL, 0);
            SR_CHECK_MEM_GOTO(!parent_path, err_info, cleanup);

            if (!sr_xpath_oper_data_required(request_xpath, parent_path)) {
                goto cleanup;
            }
        }
    }

    /* get data from client */
    if ((err_info = sr_shmsub_oper_notify(ly_mod, xpath, request_xpath, parent_dup, sid, evpipe_num, timeout_ms,
            cid, oper_data, cb_error_info))) {
        goto cleanup;
    }

    if (*oper_data) {
        /* add any missing NP containers, redundant to add top-level containers */
        if (lyd_new_implicit_tree(*oper_data, 0, NULL)) {
            sr_errinfo_new_ly(&err_info, ly_mod->ctx);
            goto cleanup;
        }
    }

cleanup:
    lyd_free_tree(parent_dup);
    free(parent_path);
    return err_info;
}

/**
 * @brief Append operational data for a specific XPath.
 *
 * @param[in] shm_msub SHM subscription.
 * @param[in] ly_mod Module of the data to get.
 * @param[in] sub_xpath Subscription XPath.
 * @param[in] request_xpath XPath of the specific data request.
 * @param[in] oper_parent Operational parent of the data to retrieve. NULL for top-level.
 * @param[in] sid Sysrepo session ID.
 * @param[in] timeout_ms Operational callback timeout in milliseconds.
 * @param[in] cid Connection ID.
 * @param[in,out] data Operational data tree.
 * @param[out] cb_error_info Callback error info returned by the client, if any.
 * @return err_info, NULL on success.
 */
static sr_error_info_t *
sr_xpath_oper_data_append(sr_mod_oper_sub_t *shm_msub, const struct lys_module *ly_mod, const char *sub_xpath,
        const char *request_xpath, struct lyd_node *oper_parent, sr_sid_t sid, uint32_t timeout_ms, sr_cid_t cid,
        struct lyd_node **data, sr_error_info_t **cb_error_info)
{
    sr_error_info_t *err_info = NULL;
    struct lyd_node *oper_data;

    /* get oper data from the client */
    if ((err_info = sr_xpath_oper_data_get(ly_mod, sub_xpath, request_xpath, sid, shm_msub->evpipe_num,
            oper_parent, timeout_ms, cid, &oper_data, cb_error_info))) {
        return err_info;
    }

    /* merge into one data tree */
    if (lyd_merge_siblings(data, oper_data, LYD_MERGE_DESTRUCT)) {
        lyd_free_all(oper_data);
        sr_errinfo_new_ly(&err_info, ly_mod->ctx);
        return err_info;
    }

    return NULL;
}

/**
 * @brief Update (replace or append) operational data for a specific module.
 *
 * @param[in] mod Mod info module to process.
 * @param[in] oper_mode Current lock mode of @p mod for ::SR_DS_OPERATIONAL.
 * @param[in] sid Sysrepo session ID.
 * @param[in] conn Connection to use.
 * @param[in] request_xpath XPath of the data request.
 * @param[in] timeout_ms Operational callback timeout in milliseconds.
 * @param[in] opts Get oper data options.
 * @param[in,out] data Operational data tree.
 * @param[out] cb_error_info Callback error info returned by the client, if any.
 * @return err_info, NULL on success.
 */
static sr_error_info_t *
sr_module_oper_data_update(struct sr_mod_info_mod_s *mod, sr_sid_t sid, sr_conn_ctx_t *conn,
        const char *request_xpath, uint32_t timeout_ms, sr_get_oper_options_t opts, struct lyd_node **data,
        sr_error_info_t **cb_error_info)
{
    sr_error_info_t *err_info = NULL;
    sr_mod_oper_sub_t *shm_sub;
    const char *sub_xpath;
    char *parent_xpath = NULL;
    uint16_t i, j;
    struct ly_set *set = NULL;
    struct lyd_node *diff = NULL;
    LY_ERR lyrc;

    if (!(opts & SR_OPER_NO_STORED)) {
        /* apply stored operational diff */
        if ((err_info = sr_module_file_oper_data_load(mod, &diff))) {
            return err_info;
        }
        lyrc = lyd_diff_apply_module(data, diff, mod->ly_mod, opts & SR_OPER_WITH_ORIGIN ? sr_lyd_diff_apply_cb : NULL, NULL);
        lyd_free_all(diff);
        if (lyrc) {
            sr_errinfo_new_ly(&err_info, mod->ly_mod->ctx);
            return err_info;
        }
    }

    if (opts & SR_OPER_NO_SUBS) {
        /* do not get data from subscribers */
        return NULL;
    }

    assert(timeout_ms && cb_error_info);

    /* OPER SUB READ LOCK */
    if ((err_info = sr_rwlock(&mod->shm_mod->oper_lock, SR_SHMEXT_SUB_LOCK_TIMEOUT, SR_LOCK_READ, conn->cid, __func__,
            NULL, NULL))) {
        return err_info;
    }

    /* EXT READ LOCK */
    if ((err_info = sr_shmext_conn_remap_lock(conn, SR_LOCK_READ, 0, __func__))) {
        goto cleanup_opersub_unlock;
    }

    /* XPaths are ordered based on depth */
    i = 0;
    while (i < mod->shm_mod->oper_sub_count) {
        shm_sub = &((sr_mod_oper_sub_t *)(conn->ext_shm.addr + mod->shm_mod->oper_subs))[i];
        sub_xpath = conn->ext_shm.addr + shm_sub->xpath;

        /* check subscription aliveness */
        if (!sr_conn_is_alive(shm_sub->cid)) {
            /* recover the subscription */
            if ((err_info = sr_shmext_oper_subscription_stop(conn, mod->shm_mod, i, 1, SR_LOCK_READ, 1))) {
                sr_errinfo_free(&err_info);
            }
            continue;
        }

        /* useless to retrieve configuration data, state data, or filtered out data */
        if (((shm_sub->sub_type == SR_OPER_SUB_CONFIG) && (opts & SR_OPER_NO_CONFIG)) ||
                ((shm_sub->sub_type == SR_OPER_SUB_STATE) && (opts & SR_OPER_NO_STATE)) ||
                !sr_xpath_oper_data_required(request_xpath, sub_xpath)) {
            ++i;
            continue;
        }

        /* remove any present data */
        if (!(shm_sub->opts & SR_SUBSCR_OPER_MERGE) && (err_info = sr_lyd_xpath_complement(data, sub_xpath))) {
            goto cleanup_opersub_ext_unlock;
        }

        /* trim the last node to get the parent */
        if ((err_info = sr_xpath_trim_last_node(sub_xpath, &parent_xpath))) {
            goto cleanup_opersub_ext_unlock;
        }

        if (parent_xpath) {
            if (!*data) {
                /* parent does not exist for sure */
                goto next_iter;
            }

            if (lyd_find_xpath(*data, parent_xpath, &set)) {
                sr_errinfo_new_ly(&err_info, mod->ly_mod->ctx);
                goto cleanup_opersub_ext_unlock;
            }

            if (!set->count) {
                /* data parent does not exist */
                goto next_iter;
            }

            /* nested data */
            for (j = 0; j < set->count; ++j) {
                if ((err_info = sr_xpath_oper_data_append(shm_sub, mod->ly_mod, sub_xpath, request_xpath, set->dnodes[j],
                        sid, timeout_ms, conn->cid, data, cb_error_info))) {
                    goto cleanup_opersub_ext_unlock;
                }
            }

next_iter:
            /* cleanup for next iteration */
            free(parent_xpath);
            parent_xpath = NULL;
            ly_set_free(set, NULL);
            set = NULL;
        } else {
            /* top-level data */
            if ((err_info = sr_xpath_oper_data_append(shm_sub, mod->ly_mod, sub_xpath, request_xpath, NULL, sid,
                    timeout_ms, conn->cid, data, cb_error_info))) {
                goto cleanup_opersub_ext_unlock;
            }
        }

        ++i;
    }

    /* success */

cleanup_opersub_ext_unlock:
    /* EXT READ UNLOCK */
    sr_shmext_conn_remap_unlock(conn, SR_LOCK_READ, 0, __func__);

cleanup_opersub_unlock:
    /* OPER SUB READ UNLOCK */
    sr_rwunlock(&mod->shm_mod->oper_lock, SR_SHMEXT_SUB_LOCK_TIMEOUT, SR_LOCK_READ, conn->cid, __func__);

    free(parent_xpath);
    ly_set_free(set, NULL);
    return err_info;
}

/**
 * @brief Duplicate operational (enabled) data from configuration data tree.
 *
 * @param[in] data Configuration data.
 * @param[in] ext_shm_addr Main SHM address.
 * @param[in] mod Mod info module to process.
 * @param[in] opts Get oper data options.
 * @param[out] enabled_mod_data Enabled operational data of the module.
 * @return err_info, NULL on success.
 */
static sr_error_info_t *
sr_module_oper_data_dup_enabled(const struct lyd_node *data, char *ext_shm_addr, struct sr_mod_info_mod_s *mod,
        sr_get_oper_options_t opts, struct lyd_node **enabled_mod_data)
{
    sr_error_info_t *err_info = NULL;
    sr_mod_change_sub_t *shm_changesubs;
    struct lyd_node *root, *elem;
    uint16_t i, xp_i;
    int data_duplicated = 0;
    char **xpaths;
    const char *origin;

    /* start with NP containers, which cannot effectively be disabled */
    *enabled_mod_data = NULL;
    if ((err_info = sr_lyd_dup_module_np_cont(data, mod->ly_mod, 1, enabled_mod_data))) {
        return err_info;
    }

    if (!data) {
        /* no enabled data to duplicate */
        data_duplicated = 1;
    }

    if (!data_duplicated) {
        /* try to find a subscription for the whole module */
        shm_changesubs = (sr_mod_change_sub_t *)(ext_shm_addr + mod->shm_mod->change_sub[SR_DS_RUNNING].subs);
        for (i = 0; i < mod->shm_mod->change_sub[SR_DS_RUNNING].sub_count; ++i) {
            if (!shm_changesubs[i].xpath && !(shm_changesubs[i].opts & SR_SUBSCR_PASSIVE)) {
                /* the whole module is enabled */
                if ((err_info = sr_lyd_dup_module_data(data, mod->ly_mod, 1, enabled_mod_data))) {
                    return err_info;
                }
                data_duplicated = 1;
                break;
            }
        }
    }

    if (!data_duplicated) {
        /* collect all enabled subtress in the form of xpaths */
        xpaths = NULL;
        for (i = 0, xp_i = 0; i < mod->shm_mod->change_sub[SR_DS_RUNNING].sub_count; ++i) {
            if (shm_changesubs[i].xpath && !(shm_changesubs[i].opts & SR_SUBSCR_PASSIVE)) {
                xpaths = sr_realloc(xpaths, (xp_i + 1) * sizeof *xpaths);
                SR_CHECK_MEM_RET(!xpaths, err_info);

                xpaths[xp_i] = ext_shm_addr + shm_changesubs[i].xpath;
                ++xp_i;
            }
        }

        /* duplicate only enabled subtrees */
        err_info = sr_lyd_dup_enabled_xpath(data, xpaths, xp_i, enabled_mod_data);
        free(xpaths);
        if (err_info) {
            return err_info;
        }
    }

    if (opts & SR_OPER_WITH_ORIGIN) {
        LY_LIST_FOR(*enabled_mod_data, root) {
            /* add origin of all top-level nodes */
            origin = (root->schema->flags & LYS_CONFIG_W) ? SR_CONFIG_ORIGIN : SR_OPER_ORIGIN;
            if ((err_info = sr_edit_diff_set_origin(root, origin, 1))) {
                return err_info;
            }

            LYD_TREE_DFS_BEGIN(root, elem) {
                /* add origin of default nodes instead of the default flag */
                if ((elem->schema->nodetype & (LYS_LEAF | LYS_LEAFLIST)) && (elem->flags & LYD_DEFAULT)) {
                    if ((err_info = sr_edit_diff_set_origin(elem, "ietf-origin:default", 1))) {
                        return err_info;
                    }
                    elem->flags &= ~LYD_DEFAULT;
                }
                LYD_TREE_DFS_END(root, elem);
            }
        }
    }

    return NULL;
}

/**
 * @brief Update cached running module data (if required).
 *
 * @param[in] mod_cache Module cache.
 * @param[in] mod Mod info module to process.
 * @param[in] upd_mod_data Optional current (updated) module data to store in cache.
 * @param[in] read_locked Whether the cache is READ locked.
 * @param[in] cid Connection ID.
 * @return err_info, NULL on success.
 */
static sr_error_info_t *
sr_modcache_module_running_update(struct sr_mod_cache_s *mod_cache, struct sr_mod_info_mod_s *mod,
        const struct lyd_node *upd_mod_data, int read_locked, sr_cid_t cid)
{
    sr_error_info_t *err_info = NULL;
    struct lyd_node *mod_data;
    uint32_t i;
    void *mem;

    /* find the module in the cache */
    for (i = 0; i < mod_cache->mod_count; ++i) {
        if (mod->ly_mod == mod_cache->mods[i].ly_mod) {
            break;
        }
    }

    if (i < mod_cache->mod_count) {
        /* this module data are already in the cache */
        assert(mod->shm_mod->ver >= mod_cache->mods[i].ver);
        if (mod->shm_mod->ver > mod_cache->mods[i].ver) {
            if (read_locked) {
                /* CACHE READ UNLOCK */
                sr_rwunlock(&mod_cache->lock, SR_MOD_CACHE_LOCK_TIMEOUT, SR_LOCK_READ, cid, __func__);
            }

            /* CACHE WRITE LOCK */
            if ((err_info = sr_rwlock(&mod_cache->lock, SR_MOD_CACHE_LOCK_TIMEOUT, SR_LOCK_WRITE, cid, __func__,
                    NULL, NULL))) {
                goto error_rlock;
            }

            /* data needs to be updated, remove old data */
            lyd_free_all(sr_module_data_unlink(&mod_cache->data, mod->ly_mod));
            mod_cache->mods[i].ver = 0;
        }
    } else {
        if (read_locked) {
            /* CACHE READ UNLOCK */
            sr_rwunlock(&mod_cache->lock, SR_MOD_CACHE_LOCK_TIMEOUT, SR_LOCK_READ, cid, __func__);
        }

        /* CACHE WRITE LOCK */
        if ((err_info = sr_rwlock(&mod_cache->lock, SR_MOD_CACHE_LOCK_TIMEOUT, SR_LOCK_WRITE, cid, __func__,
                NULL, NULL))) {
            goto error_rlock;
        }

        /* module is not in cache yet, add an item */
        mem = realloc(mod_cache->mods, (i + 1) * sizeof *mod_cache->mods);
        SR_CHECK_MEM_RET(!mem, err_info);
        mod_cache->mods = mem;
        ++mod_cache->mod_count;

        mod_cache->mods[i].ly_mod = mod->ly_mod;
        mod_cache->mods[i].ver = 0;
    }

    /* append current data */
    if (!mod_cache->mods[i].ver) {
        if (upd_mod_data) {
            /* current data were provided, use them */
            if (lyd_dup_siblings(upd_mod_data, NULL, LYD_DUP_RECURSIVE | LYD_DUP_WITH_FLAGS, &mod_data)) {
                sr_errinfo_new_ly(&err_info, mod->ly_mod->ctx);
                goto error_wrunlock;
            }
            lyd_insert_sibling(mod_cache->data, mod_data, &mod_cache->data);
        } else {
            /* we need to load current data from persistent storage */
            if ((err_info = sr_module_file_data_append(mod->ly_mod, SR_DS_RUNNING, &mod_cache->data))) {
                goto error_wrunlock;
            }
        }
        mod_cache->mods[i].ver = mod->shm_mod->ver;

error_wrunlock:
        /* CACHE WRITE UNLOCK */
        sr_rwunlock(&mod_cache->lock, 0, SR_LOCK_WRITE, cid, __func__);

error_rlock:
        if (read_locked) {
            /* CACHE READ LOCK */
            if ((err_info = sr_rwlock(&mod_cache->lock, SR_MOD_CACHE_LOCK_TIMEOUT, SR_LOCK_READ, cid, __func__,
                    NULL, NULL))) {
                return err_info;
            }
        }
    }

    return err_info;
}

/**
 * @brief Trim all configuration/state nodes/origin from the data based on options.
 *
 * @param[in,out] data Data to trim.
 * @param[in] sibling First sibling of the current data to trim.
 * @param[in] opts Get oper data options.
 */
static void
sr_oper_data_trim_r(struct lyd_node **data, struct lyd_node *sibling, sr_get_oper_options_t opts)
{
    struct lyd_node *next, *elem;
    struct lyd_meta *meta;

    if (!(opts & (SR_OPER_NO_STATE | SR_OPER_NO_CONFIG)) && (opts & SR_OPER_WITH_ORIGIN)) {
        /* nothing to trim */
        return;
    }

    LY_LIST_FOR_SAFE(sibling, next, elem) {
        assert((elem->schema->nodetype != LYS_LEAF) || !(elem->schema->flags & LYS_KEY));
        if (elem->schema->flags & LYS_CONFIG_R) {
            /* state subtree */
            if (opts & SR_OPER_NO_STATE) {
                /* free it whole */
                if (*data == elem) {
                    *data = (*data)->next;
                }
                lyd_free_tree(elem);
                continue;
            }

            if (opts & SR_OPER_WITH_ORIGIN) {
                /* no need to go into state children */
                continue;
            }
        }

        /* trim all our children */
        sr_oper_data_trim_r(data, lyd_child_no_keys(elem), opts);

        if ((elem->schema->flags & LYS_CONFIG_W) && (opts & SR_OPER_NO_CONFIG) && !lyd_child_no_keys(elem)) {
            /* config-only subtree (config node with no children) */
            if (*data == elem) {
                *data = (*data)->next;
            }
            lyd_free_tree(elem);
            continue;
        }

        if (!(opts & SR_OPER_WITH_ORIGIN)) {
            /* trim origin */
            LY_LIST_FOR(elem->meta, meta) {
                if (!strcmp(meta->name, "origin") && !strcmp(meta->annotation->module->name, "ietf-origin")) {
                    lyd_free_meta_single(meta);
                    break;
                }
            }
        }
    }
}

/**
 * @brief Load module data of the ietf-yang-library module. They are actually generated.
 *
 * @param[in] mod_info Mod info to use.
 * @param[in] mod Mod info module to use.
 * @return err_info, NULL on success.
 */
static sr_error_info_t *
sr_modinfo_module_data_load_yanglib(struct sr_mod_info_s *mod_info, struct sr_mod_info_mod_s *mod)
{
    sr_error_info_t *err_info = NULL;
    struct lyd_node *mod_data;

    /* get the data from libyang */
    SR_CHECK_LY_RET(ly_ctx_get_yanglib_data(mod_info->conn->ly_ctx, &mod_data), mod_info->conn->ly_ctx, err_info);

    if (!strcmp(mod->ly_mod->revision, "2019-01-04")) {
        assert(!strcmp(mod_data->schema->name, "yang-library"));

        /* add supported datastores */
        if (lyd_new_path(mod_data, NULL, "datastore[name='ietf-datastores:running']/schema", "complete", 0, 0) ||
                lyd_new_path(mod_data, NULL, "datastore[name='ietf-datastores:candidate']/schema", "complete", 0, 0) ||
                lyd_new_path(mod_data, NULL, "datastore[name='ietf-datastores:startup']/schema", "complete", 0, 0) ||
                lyd_new_path(mod_data, NULL, "datastore[name='ietf-datastores:operational']/schema", "complete", 0, 0)) {
            sr_errinfo_new_ly(&err_info, mod_info->conn->ly_ctx);
            return err_info;
        }
    } else if (!strcmp(mod->ly_mod->revision, "2016-06-21")) {
        assert(!strcmp(mod_data->schema->name, "modules-state"));

        /* all data should already be there */
    } else {
        /* no other revision is supported */
        SR_ERRINFO_INT(&err_info);
        return err_info;
    }

    /* connect to the rest of data */
    if (lyd_merge_siblings(&mod_info->data, mod_data, LYD_MERGE_DESTRUCT)) {
        sr_errinfo_new_ly(&err_info, mod_info->conn->ly_ctx);
        return err_info;
    }

    return NULL;
}

/**
 * @brief Add held datastore-specific lock nodes to a data tree.
 *
 * @param[in] rwlock Lock to read CIDs from.
 * @param[in] path_format Path string used for lyd_new_path() after printing specific CID into it.
 * @param[in] ctx_node Context node to use for lyd_new_path().
 * @return err_info, NULL on success.
 */
static sr_error_info_t *
sr_modinfo_module_srmon_locks_ds(sr_rwlock_t *rwlock, const char *path_format, struct lyd_node *ctx_node)
{
    sr_error_info_t *err_info = NULL;
    sr_cid_t cid;
    uint32_t i;
    int ret;
#define PATH_LEN 128
    char path[PATH_LEN];
    struct ly_ctx *ly_ctx;

    ly_ctx = (struct ly_ctx *)LYD_CTX(ctx_node);

    if ((cid = rwlock->writer)) {
        snprintf(path, PATH_LEN, path_format, cid);
        SR_CHECK_LY_RET(lyd_new_path(ctx_node, NULL, path, "write", 0, NULL), ly_ctx, err_info);
    }
    if ((cid = rwlock->upgr)) {
        snprintf(path, PATH_LEN, path_format, cid);
        SR_CHECK_LY_RET(lyd_new_path(ctx_node, NULL, path, "read-upgr", 0, NULL), ly_ctx, err_info);
    }

    /* READ MUTEX LOCK */
    ret = pthread_mutex_lock(&rwlock->r_mutex);
    if (ret) {
        SR_ERRINFO_INT(&err_info);
        return err_info;
    }

    for (i = 0; rwlock->readers[i] && (i < SR_RWLOCK_READ_LIMIT); ++i) {
        snprintf(path, PATH_LEN, path_format, rwlock->readers[i]);
        if (lyd_new_path(ctx_node, NULL, path, "read", 0, NULL)) {
            sr_errinfo_new_ly(&err_info, ly_ctx);
            break;
        }
    }

    /* READ MUTEX UNLOCK */
    pthread_mutex_unlock(&rwlock->r_mutex);

    return err_info;
#undef PATH_LEN
}

/**
 * @brief Add held lock nodes (cid, mode) to a data tree.
 *
 * @param[in] rwlock Lock to read CIDs from.
 * @param[in] list_name List node name to create.
 * @param[in] parent Parent node of the new node @p list_name\.
 * @return err_info, NULL on success.
 */
static sr_error_info_t *
sr_modinfo_module_srmon_locks(sr_rwlock_t *rwlock, const char *list_name, struct lyd_node *parent)
{
    sr_error_info_t *err_info = NULL;
    sr_cid_t cid;
    uint32_t i;
    int ret;
#define CID_STR_LEN 64
    char cid_str[CID_STR_LEN];
    struct lyd_node *list;
    struct ly_ctx *ly_ctx;

    ly_ctx = (struct ly_ctx *)LYD_CTX(parent);

    if ((cid = rwlock->writer)) {
        /* list instance */
        SR_CHECK_LY_RET(lyd_new_list(parent, NULL, list_name, 0, &list), ly_ctx, err_info);

        /* cid */
        snprintf(cid_str, CID_STR_LEN, "%" PRIu32, cid);
        SR_CHECK_LY_RET(lyd_new_term(list, NULL, "cid", cid_str, 0, NULL), ly_ctx, err_info);

        /* mode */
        SR_CHECK_LY_RET(lyd_new_term(list, NULL, "mode", "write", 0, NULL), ly_ctx, err_info);
    }
    if ((cid = rwlock->upgr)) {
        SR_CHECK_LY_RET(lyd_new_list(parent, NULL, list_name, 0, &list), ly_ctx, err_info);

        snprintf(cid_str, CID_STR_LEN, "%" PRIu32, cid);
        SR_CHECK_LY_RET(lyd_new_term(list, NULL, "cid", cid_str, 0, NULL), ly_ctx, err_info);

        SR_CHECK_LY_RET(lyd_new_term(list, NULL, "mode", "read-upgr", 0, NULL), ly_ctx, err_info);
    }

    /* READ MUTEX LOCK */
    ret = pthread_mutex_lock(&rwlock->r_mutex);
    if (ret) {
        SR_ERRINFO_INT(&err_info);
        return err_info;
    }

    for (i = 0; rwlock->readers[i] && (i < SR_RWLOCK_READ_LIMIT); ++i) {
        SR_CHECK_LY_GOTO(lyd_new_list(parent, NULL, list_name, 0, &list), ly_ctx, err_info, cleanup);

        snprintf(cid_str, CID_STR_LEN, "%" PRIu32, rwlock->readers[i]);
        SR_CHECK_LY_GOTO(lyd_new_term(list, NULL, "cid", cid_str, 0, NULL), ly_ctx, err_info, cleanup);

        SR_CHECK_LY_GOTO(lyd_new_term(list, NULL, "mode", "read", 0, NULL), ly_ctx, err_info, cleanup);
    }

cleanup:
    /* READ MUTEX UNLOCK */
    pthread_mutex_unlock(&rwlock->r_mutex);

    return err_info;
#undef CID_STR_LEN
}

/**
 * @brief Append a "module" data node with its subscriptions to sysrepo-monitoring data.
 *
 * @param[in] conn Connection to use.
 * @param[in] shm_mod SHM module to read from.
 * @param[in,out] sr_state Main container node of sysrepo-monitoring.
 * @return err_info, NULL on success.
 */
static sr_error_info_t *
sr_modinfo_module_srmon_module(sr_conn_ctx_t *conn, sr_mod_t *shm_mod, struct lyd_node *sr_state)
{
    sr_error_info_t *err_info = NULL;
    struct lyd_node *sr_mod, *sr_subs, *sr_sub, *sr_ds_lock;
    sr_datastore_t ds;
    sr_mod_change_sub_t *change_sub;
    sr_mod_oper_sub_t *oper_sub;
    sr_mod_notif_sub_t *notif_sub;
    uint16_t i;
#define PATH_LEN 128
    char buf[28], path[PATH_LEN];
    const struct ly_ctx *ly_ctx;

    ly_ctx = LYD_CTX(sr_state);

    /* module with name */
    SR_CHECK_LY_RET(lyd_new_list(sr_state, NULL, "module", 0, &sr_mod, conn->main_shm.addr + shm_mod->name), ly_ctx,
            err_info);

    /* data-lock */
    for (ds = 0; ds < SR_DS_COUNT; ++ds) {
        snprintf(path, PATH_LEN, "data-lock[cid='%%"PRIu32"'][datastore='%s']/mode", sr_ds2ident(ds));
        if ((err_info = sr_modinfo_module_srmon_locks_ds(&shm_mod->data_lock_info[ds].lock, path, sr_mod))) {
            return err_info;
        }
    }

    /* ds-lock */
    for (ds = 0; ds < SR_DS_COUNT; ++ds) {
        if (!ATOMIC_LOAD_RELAXED(shm_mod->data_lock_info[ds].ds_locked)) {
            continue;
        }

        /* list instance with datastore */
        SR_CHECK_LY_RET(lyd_new_list(sr_mod, NULL, "ds-lock", 0, &sr_ds_lock, sr_ds2ident(ds)), ly_ctx, err_info);

        /* sid */
        sprintf(buf, "%"PRIu32, shm_mod->data_lock_info[ds].sid.sr);
        SR_CHECK_LY_RET(lyd_new_term(sr_ds_lock, NULL, "sid", buf, 0, NULL), ly_ctx, err_info);

        /* timestamp */
        if ((err_info = sr_time2datetime(shm_mod->data_lock_info[ds].ds_ts, NULL, buf, NULL))) {
            return err_info;
        }
        SR_CHECK_LY_RET(lyd_new_term(sr_ds_lock, NULL, "timestamp", buf, 0, NULL), ly_ctx, err_info);
    }

    /* change-sub-lock */
    for (ds = 0; ds < SR_DS_COUNT; ++ds) {
        snprintf(path, PATH_LEN, "change-sub-lock[cid='%%"PRIu32"'][datastore='%s']/mode", sr_ds2ident(ds));
        if ((err_info = sr_modinfo_module_srmon_locks_ds(&shm_mod->change_sub[ds].lock, path, sr_mod))) {
            return err_info;
        }
    }
#undef PATH_LEN

    /* oper-sub-lock */
    if ((err_info = sr_modinfo_module_srmon_locks(&shm_mod->oper_lock, "oper-sub-lock", sr_mod))) {
        return err_info;
    }

    /* notif-sub-lock */
    if ((err_info = sr_modinfo_module_srmon_locks(&shm_mod->notif_lock, "notif-sub-lock", sr_mod))) {
        return err_info;
    }

    /* subscriptions, make implicit */
    SR_CHECK_LY_RET(lyd_new_inner(sr_mod, NULL, "subscriptions", 0, &sr_subs), ly_ctx, err_info);
    sr_subs->flags |= LYD_DEFAULT;

    for (ds = 0; ds < SR_DS_COUNT; ++ds) {
        change_sub = (sr_mod_change_sub_t *)(conn->ext_shm.addr + shm_mod->change_sub[ds].subs);
        for (i = 0; i < shm_mod->change_sub[ds].sub_count; ++i) {
            /* change-sub */
            SR_CHECK_LY_RET(lyd_new_list(sr_subs, NULL, "change-sub", 0, &sr_sub), ly_ctx, err_info);

            /* datastore */
            SR_CHECK_LY_RET(lyd_new_term(sr_sub, NULL, "datastore", sr_ds2ident(ds), 0, NULL), ly_ctx, err_info);

            /* xpath */
            if (change_sub[i].xpath) {
                SR_CHECK_LY_RET(lyd_new_term(sr_sub, NULL, "xpath", conn->ext_shm.addr + change_sub[i].xpath, 0, NULL),
                        ly_ctx, err_info);
            }

            /* priority */
            sprintf(buf, "%" PRIu32, change_sub[i].priority);
            SR_CHECK_LY_RET(lyd_new_term(sr_sub, NULL, "priority", buf, 0, NULL), ly_ctx, err_info);

            /* cid */
            sprintf(buf, "%"PRIu32, change_sub[i].cid);
            SR_CHECK_LY_RET(lyd_new_term(sr_sub, NULL, "cid", buf, 0, NULL), ly_ctx, err_info);
        }
    }

    oper_sub = (sr_mod_oper_sub_t *)(conn->ext_shm.addr + shm_mod->oper_subs);
    for (i = 0; i < shm_mod->oper_sub_count; ++i) {
        /* operational-sub */
        SR_CHECK_LY_RET(lyd_new_list(sr_subs, NULL, "operational-sub", 0, &sr_sub), ly_ctx, err_info);

        /* xpath */
        SR_CHECK_LY_RET(lyd_new_term(sr_sub, NULL, "xpath", conn->ext_shm.addr + oper_sub[i].xpath, 0, NULL),
                ly_ctx, err_info);

        /* cid */
        sprintf(buf, "%"PRIu32, oper_sub[i].cid);
        SR_CHECK_LY_RET(lyd_new_term(sr_sub, NULL, "cid", buf, 0, NULL), ly_ctx, err_info);
    }

    notif_sub = (sr_mod_notif_sub_t *)(conn->ext_shm.addr + shm_mod->notif_subs);
    for (i = 0; i < shm_mod->notif_sub_count; ++i) {
        /* notification-sub with cid */
        sprintf(buf, "%"PRIu32, notif_sub[i].cid);
        SR_CHECK_LY_RET(lyd_new_term(sr_subs, NULL, "notification-sub", buf, 0, NULL), ly_ctx, err_info);
    }

    return NULL;
}

/**
 * @brief Append an "rpc" data node with its subscriptions to sysrepo-monitoring data.
 *
 * @param[in] conn Connection to use.
 * @param[in] shm_rpc SHM RPC to read from.
 * @param[in,out] sr_state Main container node of sysrepo-monitoring.
 * @return err_info, NULL on success.
 */
static sr_error_info_t *
sr_modinfo_module_srmon_rpc(sr_conn_ctx_t *conn, sr_rpc_t *shm_rpc, struct lyd_node *sr_state)
{
    sr_error_info_t *err_info = NULL;
    struct lyd_node *sr_rpc, *sr_sub;
    sr_mod_rpc_sub_t *rpc_sub;
    uint16_t i;
    char buf[22];
    const struct ly_ctx *ly_ctx;

    ly_ctx = LYD_CTX(sr_state);

    /* rpc with path */
    SR_CHECK_LY_RET(lyd_new_list(sr_state, NULL, "rpc", 0, &sr_rpc, conn->main_shm.addr + shm_rpc->path), ly_ctx, err_info);

    /* sub-lock */
    if ((err_info = sr_modinfo_module_srmon_locks(&shm_rpc->lock, "sub-lock", sr_rpc))) {
        return err_info;
    }

    rpc_sub = (sr_mod_rpc_sub_t *)(conn->ext_shm.addr + shm_rpc->subs);
    for (i = 0; i < shm_rpc->sub_count; ++i) {
        /* rpc-sub */
        SR_CHECK_LY_RET(lyd_new_list(sr_rpc, NULL, "rpc-sub", 0, &sr_sub), ly_ctx, err_info);

        /* xpath */
        SR_CHECK_LY_RET(lyd_new_term(sr_sub, NULL, "xpath", conn->ext_shm.addr + rpc_sub[i].xpath, 0, NULL),
                ly_ctx, err_info);

        /* priority */
        sprintf(buf, "%" PRIu32, rpc_sub[i].priority);
        SR_CHECK_LY_RET(lyd_new_term(sr_sub, NULL, "priority", buf, 0, NULL), ly_ctx, err_info);

        /* cid */
        sprintf(buf, "%"PRIu32, rpc_sub[i].cid);
        SR_CHECK_LY_RET(lyd_new_term(sr_sub, NULL, "cid", buf, 0, NULL), ly_ctx, err_info);
    }

    if (!lyd_child(sr_rpc)->next) {
        /* there are no locks or subscriptions for the RPC, redundant */
        lyd_free_tree(sr_rpc);
    }

    return NULL;
}

/**
 * @brief Append all "connection" data nodes to sysrepo-monitoring data.
 *
 * @param[in,out] sr_state Main container node of sysrepo-monitoring.
 * @return err_info, NULL on success.
 */
static sr_error_info_t *
sr_modinfo_module_srmon_connections(struct lyd_node *sr_state)
{
    sr_error_info_t *err_info = NULL;
    struct lyd_node *sr_conn;
    char buf[22];
    const struct ly_ctx *ly_ctx;
    sr_cid_t *cids;
    pid_t *pids;
    uint32_t conn_count, i;

    ly_ctx = LYD_CTX(sr_state);

    /* get basic information about connections */
    if ((err_info = sr_conn_info(&cids, &pids, &conn_count, NULL, NULL))) {
        return err_info;
    }

    for (i = 0; i < conn_count; ++i) {
        /* connection with cid */
        sprintf(buf, "%"PRIu32, cids[i]);
        SR_CHECK_LY_RET(lyd_new_list(sr_state, NULL, "connection", 0, &sr_conn, buf), ly_ctx, err_info);

        /* pid */
        sprintf(buf, "%"PRIu32, pids[i]);
        SR_CHECK_LY_RET(lyd_new_term(sr_conn, NULL, "pid", buf, 0, NULL), ly_ctx, err_info);
    }

    free(cids);
    free(pids);
    return NULL;
}

/**
 * @brief Load module data of the sysrepo-monitoring module. They are actually generated.
 *
 * SHM READ lock is expected to be held.
 *
 * @param[in] mod_info Mod info to use.
 * @param[in] mod Mod info module to use.
 * @return err_info, NULL on success.
 */
static sr_error_info_t *
sr_modinfo_module_data_load_srmon(struct sr_mod_info_s *mod_info)
{
    sr_error_info_t *err_info = NULL;
    struct lyd_node *mod_data;
    sr_mod_t *shm_mod;
    sr_rpc_t *shm_rpc;
    const struct lys_module *ly_mod;
    sr_main_shm_t *main_shm;
    uint32_t i, j;

    main_shm = SR_CONN_MAIN_SHM(mod_info->conn);
    ly_mod = ly_ctx_get_module_implemented(mod_info->conn->ly_ctx, "sysrepo-monitoring");
    assert(ly_mod);

    /* main container */
    SR_CHECK_LY_GOTO(lyd_new_inner(NULL, ly_mod, "sysrepo-state", 0, &mod_data), mod_info->conn->ly_ctx, err_info, cleanup);

    /* modules */
    for (i = 0; i < main_shm->mod_count; ++i) {
        shm_mod = SR_SHM_MOD_IDX(main_shm, i);
        if ((err_info = sr_modinfo_module_srmon_module(mod_info->conn, shm_mod, mod_data))) {
            goto cleanup;
        }
    }

    /* RPCs */
    for (i = 0; i < main_shm->mod_count; ++i) {
        shm_mod = SR_SHM_MOD_IDX(main_shm, i);
        shm_rpc = (sr_rpc_t *)(mod_info->conn->main_shm.addr + shm_mod->rpcs);
        for (j = 0; j < shm_mod->rpc_count; ++j) {
            if ((err_info = sr_modinfo_module_srmon_rpc(mod_info->conn, &shm_rpc[j], mod_data))) {
                goto cleanup;
            }
        }
    }

    /* connections */
    if ((err_info = sr_modinfo_module_srmon_connections(mod_data))) {
        goto cleanup;
    }

    /* connect to the rest of data */
    if (lyd_merge_siblings(&mod_info->data, mod_data, LYD_MERGE_DESTRUCT)) {
        sr_errinfo_new_ly(&err_info, mod_info->conn->ly_ctx);
        goto cleanup;
    }
    mod_data = NULL;

cleanup:
    lyd_free_siblings(mod_data);
    return err_info;
}

/**
 * @brief Load module data of a specific module.
 *
 * @param[in] mod_info Mod info to use.
 * @param[in] mod Mod info module to process.
 * @param[in] load_diff Whether to load stored operational diff of the module.
 * @param[in] sid Sysrepo session ID.
 * @param[in] request_xpath XPath of the data request.
 * @param[in] timeout_ms Operational callback timeout in milliseconds.
 * @param[in] opts Get oper data options.
 * @param[out] cb_error_info Callback error info returned by operational subscribers, if any.
 * @return err_info, NULL on success.
 */
static sr_error_info_t *
sr_modinfo_module_data_load(struct sr_mod_info_s *mod_info, struct sr_mod_info_mod_s *mod, sr_sid_t sid,
        const char *request_xpath, uint32_t timeout_ms, sr_get_oper_options_t opts, sr_error_info_t **cb_error_info)
{
    sr_error_info_t *err_info = NULL;
    sr_conn_ctx_t *conn = mod_info->conn;
    struct sr_mod_cache_s *mod_cache = NULL;
    struct lyd_node *mod_data = NULL;
    sr_datastore_t conf_ds;

    if (((mod_info->ds == SR_DS_RUNNING) || (mod_info->ds2 == SR_DS_RUNNING)) && (conn->opts & SR_CONN_CACHE_RUNNING)) {
        /* we are caching running data we will use, so in all cases load the module into cache if not yet there */
        mod_cache = &conn->mod_cache;
        if ((err_info = sr_modcache_module_running_update(mod_cache, mod, NULL, mod_info->data_cached, mod_info->conn->cid))) {
            return err_info;
        }
    }

    if (!mod_info->data_cached) {
        /* we cannot use cached data directly for this operation... */
        if (mod_cache) {
            /* ...but they are cached */

            /* CACHE READ LOCK */
            if ((err_info = sr_rwlock(&mod_cache->lock, SR_MOD_CACHE_LOCK_TIMEOUT, SR_LOCK_READ, conn->cid,
                    __func__, NULL, NULL))) {
                return err_info;
            }

            if (mod_info->ds == SR_DS_OPERATIONAL) {
                /* copy only enabled module data */
                err_info = sr_module_oper_data_dup_enabled(mod_cache->data, conn->ext_shm.addr, mod, opts, &mod_data);
            } else {
                /* copy all module data */
                err_info = sr_lyd_dup_module_data(mod_cache->data, mod->ly_mod, 0, &mod_data);
            }

            /* CACHE READ UNLOCK */
            sr_rwunlock(&mod_cache->lock, SR_MOD_CACHE_LOCK_TIMEOUT, SR_LOCK_READ, conn->cid, __func__);

            if (err_info) {
                return err_info;
            }
            if (mod_data) {
                lyd_insert_sibling(mod_info->data, mod_data, &mod_info->data);
            }
        } else {
            /* ...and they are not cached */
            if (mod_info->ds == SR_DS_OPERATIONAL) {
                conf_ds = SR_DS_RUNNING;
            } else {
                conf_ds = mod_info->ds;
            }
            /* get current persistent data */
            if ((err_info = sr_module_file_data_append(mod->ly_mod, conf_ds, &mod_info->data))) {
                return err_info;
            }

            if (mod_info->ds == SR_DS_OPERATIONAL) {
                /* keep only enabled module data */
                if ((err_info = sr_module_oper_data_dup_enabled(mod_info->data, conn->ext_shm.addr, mod, opts,
                        &mod_data))) {
                    return err_info;
                }
                lyd_free_siblings(sr_module_data_unlink(&mod_info->data, mod->ly_mod));
                if (mod_data) {
                    lyd_insert_sibling(mod_info->data, mod_data, &mod_info->data);
                }
            }
        }

        if (mod_info->ds == SR_DS_OPERATIONAL) {
            if (!strcmp(mod->ly_mod->name, "ietf-yang-library")) {
                /* append ietf-yang-library state data - internal */
                if ((err_info = sr_modinfo_module_data_load_yanglib(mod_info, mod))) {
                    return err_info;
                }
            } else if (!strcmp(mod->ly_mod->name, "sysrepo-monitoring")) {
                /* append sysrepo-monitoring state data - internal */
                if ((err_info = sr_modinfo_module_data_load_srmon(mod_info))) {
                    return err_info;
                }
            }

            /* append any operational data provided by clients */
            if ((err_info = sr_module_oper_data_update(mod, sid, conn, request_xpath, timeout_ms, opts,
                    &mod_info->data, cb_error_info))) {
                return err_info;
            }

            /* trim any data according to options (they could not be trimmed before oper subscriptions) */
            sr_oper_data_trim_r(&mod_info->data, mod_info->data, opts);
        }
    } else {
        /* we can use cached data and hence they must be cached */
        assert(mod_cache && SR_IS_CONVENTIONAL_DS(mod_info->ds));

        mod_info->data = mod_cache->data;
    }

    return NULL;
}

/**
 * @brief Add a module into mod info.
 *
 * @param[in] ly_mod Module libyang structure.
 * @param[in] mod_type Module type.
 * @param[in] mod_req_deps Which dependencies are also to be added.
 * @param[in] mod_info Modified mod info.
 * @return err_info, NULL on success.
 */
static sr_error_info_t *
sr_modinfo_add_mod(const struct lys_module *ly_mod, uint32_t mod_type, int mod_req_deps, struct sr_mod_info_s *mod_info)
{
    sr_error_info_t *err_info = NULL;
    sr_mod_t *shm_mod;
    sr_dep_t *shm_deps;
    off_t *shm_inv_deps;
    uint16_t i, cur_i;
    int prev_mod_type = 0;

    assert((mod_type == MOD_INFO_REQ) || (mod_type == MOD_INFO_DEP) || (mod_type == MOD_INFO_INV_DEP));
    assert(!mod_req_deps || (mod_req_deps == MOD_INFO_DEP) || (mod_req_deps == (MOD_INFO_DEP | MOD_INFO_INV_DEP)));

    /* check that it is not already added */
    for (i = 0; i < mod_info->mod_count; ++i) {
        if (mod_info->mods[i].ly_mod == ly_mod) {
            /* already there */
            if ((mod_info->mods[i].state & MOD_INFO_TYPE_MASK) < mod_type) {
                /* update module type and remember the previous one, add whatever new dependencies are necessary */
                prev_mod_type = mod_info->mods[i].state;
                mod_info->mods[i].state = mod_type;
                break;
            }
            return NULL;
        }
    }
    cur_i = i;

    /* find module in SHM */
    shm_mod = sr_shmmain_find_module(SR_CONN_MAIN_SHM(mod_info->conn), ly_mod->name);
    SR_CHECK_INT_RET(!shm_mod, err_info);

    if (prev_mod_type < MOD_INFO_DEP) {
        /* add it */
        ++mod_info->mod_count;
        mod_info->mods = sr_realloc(mod_info->mods, mod_info->mod_count * sizeof *mod_info->mods);
        SR_CHECK_MEM_RET(!mod_info->mods, err_info);
        memset(&mod_info->mods[cur_i], 0, sizeof *mod_info->mods);

        /* fill basic attributes */
        mod_info->mods[cur_i].shm_mod = shm_mod;
        mod_info->mods[cur_i].state = mod_type;
        mod_info->mods[cur_i].ly_mod = ly_mod;
    }

    if (!(mod_req_deps & MOD_INFO_DEP) || (mod_info->mods[cur_i].state < MOD_INFO_INV_DEP)) {
        /* we do not need recursive dependencies of this module */
        return NULL;
    }

    if (prev_mod_type < MOD_INFO_INV_DEP) {
        /* add all its dependencies, recursively */
        shm_deps = (sr_dep_t *)(mod_info->conn->main_shm.addr + shm_mod->deps);
        for (i = 0; i < shm_mod->dep_count; ++i) {
            if (shm_deps[i].type == SR_DEP_INSTID) {
                /* we will handle those once we have the final data tree */
                continue;
            }

            /* find ly module */
            ly_mod = ly_ctx_get_module_implemented(ly_mod->ctx, mod_info->conn->main_shm.addr + shm_deps[i].module);
            SR_CHECK_INT_RET(!ly_mod, err_info);

            /* add dependency */
            if ((err_info = sr_modinfo_add_mod(ly_mod, MOD_INFO_DEP, mod_req_deps, mod_info))) {
                return err_info;
            }
        }
    }

    if (!(mod_req_deps & MOD_INFO_INV_DEP) || (mod_info->mods[cur_i].state < MOD_INFO_REQ)) {
        /* we do not need inverse dependencies of this module, its data will not be changed */
        return NULL;
    }

     if (prev_mod_type < MOD_INFO_REQ) {
         /* add all inverse dependencies (modules dependening on this module) */
         shm_inv_deps = (off_t *)(mod_info->conn->main_shm.addr + shm_mod->inv_deps);
         for (i = 0; i < shm_mod->inv_dep_count; ++i) {
            /* find ly module */
            ly_mod = ly_ctx_get_module_implemented(ly_mod->ctx, mod_info->conn->main_shm.addr + shm_inv_deps[i]);
            SR_CHECK_INT_RET(!ly_mod, err_info);

            /* add inverse dependency */
            if ((err_info = sr_modinfo_add_mod(ly_mod, MOD_INFO_INV_DEP, mod_req_deps, mod_info))) {
                return err_info;
            }
        }
    }

    return NULL;
}

/**
 * @brief Comparator function for qsort of mod info modules.
 *
 * @param[in] ptr1 First value pointer.
 * @param[in] ptr2 Second value pointer.
 * @return Less than, equal to, or greater than 0 if the first value is found
 * to be less than, equal to, or greater to the second value.
 */
static int
sr_modinfo_qsort_cmp(const void *ptr1, const void *ptr2)
{
    struct sr_mod_info_mod_s *mod1, *mod2;

    mod1 = (struct sr_mod_info_mod_s *)ptr1;
    mod2 = (struct sr_mod_info_mod_s *)ptr2;

    if (mod1->shm_mod > mod2->shm_mod) {
        return 1;
    }
    if (mod1->shm_mod < mod2->shm_mod) {
        return -1;
    }
    return 0;
}

sr_error_info_t *
sr_modinfo_data_load(struct sr_mod_info_s *mod_info, int cache, sr_sid_t sid, const char *request_xpath,
        uint32_t timeout_ms, sr_get_oper_options_t opts, sr_error_info_t **cb_error_info)
{
    sr_error_info_t *err_info = NULL;
    struct sr_mod_info_mod_s *mod;
    uint32_t i;

    /* we can use cache only if we are working with the running datastore (as the main datastore) */
    if (!mod_info->data_cached && cache && (mod_info->conn->opts & SR_CONN_CACHE_RUNNING) &&
            (mod_info->ds == SR_DS_RUNNING)) {
        /* CACHE READ LOCK */
        if ((err_info = sr_rwlock(&mod_info->conn->mod_cache.lock, SR_MOD_CACHE_LOCK_TIMEOUT, SR_LOCK_READ,
                mod_info->conn->cid, __func__, NULL, NULL))) {
            return err_info;
        }

        /* we can cache the data */
        mod_info->data_cached = 1;
    }

    /* load data for each module */
    for (i = 0; i < mod_info->mod_count; ++i) {
        mod = &mod_info->mods[i];
        if (mod->state & MOD_INFO_DATA) {
            /* module data were already loaded */
            continue;
        }

        if ((err_info = sr_modinfo_module_data_load(mod_info, mod, sid, request_xpath, timeout_ms, opts, cb_error_info))) {
            /* if cached, we keep both cache lock and flag, so it is fine */
            return err_info;
        }
        mod->state |= MOD_INFO_DATA;
    }

    return NULL;
}

sr_error_info_t *
sr_modinfo_add_modules(struct sr_mod_info_s *mod_info, const struct ly_set *mod_set, int mod_deps,
        sr_lock_mode_t mod_lock, int mi_opts, sr_sid_t sid, const char *request_xpath, uint32_t timeout_ms,
        sr_get_oper_options_t get_opts)
{
    sr_error_info_t *err_info = NULL, *cb_err_info = NULL;
    const struct lys_module *mod;
    int mod_type;
    uint32_t i, prev_mod_count;

    assert(mi_opts & (SR_MI_PERM_NO | SR_MI_PERM_READ | SR_MI_PERM_WRITE));

    if (mi_opts & SR_MI_MOD_DEPS) {
        mod_type = MOD_INFO_DEP;
    } else {
        mod_type = MOD_INFO_REQ;
    }

    prev_mod_count = mod_info->mod_count;
    if (mod_set->count) {
        /* add all the new modules into mod_info */
        for (i = 0; i < mod_set->count; ++i) {
            if ((err_info = sr_modinfo_add_mod(mod_set->objs[i], mod_type, mod_deps, mod_info))) {
                return err_info;
            }
        }
    } else {
        /* redundant to check dependencies if all the modules are added */
        mod_deps = 0;

        /* add all (implemented) modules into mod_info */
        i = 0;
        while ((mod = ly_ctx_get_module_iter(mod_info->conn->ly_ctx, &i))) {
            if (!mod->implemented || !strcmp(mod->name, SR_YANG_MOD)) {
                continue;
            }

            if ((err_info = sr_modinfo_add_mod(mod, mod_type, mod_deps, mod_info))) {
                return err_info;
            }
        }
    }
    if (prev_mod_count == mod_info->mod_count) {
        /* no module changes, we are done */
        return NULL;
    }

    if (!(mi_opts & SR_MI_PERM_NO)) {
        /* check permissions */
        if ((err_info = sr_modinfo_perm_check(mod_info, mi_opts & SR_MI_PERM_WRITE ? 1 : 0, mi_opts & SR_MI_PERM_STRICT))) {
            return err_info;
        }
    }

    /* all modules could have been removed by the permission check */
    if (mod_info->mod_count) {
        /* sort the modules based on their offsets in the SHM so that we have a uniform order for locking */
        qsort(mod_info->mods, mod_info->mod_count, sizeof *mod_info->mods, sr_modinfo_qsort_cmp);
    }

    if (mod_lock) {
        if (mod_lock == SR_LOCK_READ) {
            /* MODULES READ LOCK */
            if ((err_info = sr_shmmod_modinfo_rdlock(mod_info, mi_opts & SR_MI_LOCK_UPGRADEABLE, sid))) {
                return err_info;
            }
        } else {
            /* MODULES WRITE LOCK */
            if ((err_info = sr_shmmod_modinfo_wrlock(mod_info, sid))) {
                return err_info;
            }
        }
    }

    if (!(mi_opts & SR_MI_DATA_NO)) {
        /* load all modules data */
        if ((err_info = sr_modinfo_data_load(mod_info, mi_opts & SR_MI_DATA_CACHE, sid, request_xpath, timeout_ms,
                get_opts, &cb_err_info))) {
            return err_info;
        }
        if (cb_err_info) {
            /* return callback error if some was generated */
            cb_err_info->err_code = SR_ERR_CALLBACK_FAILED;
            return cb_err_info;
        }
    }

    return NULL;
}

sr_error_info_t *
sr_modinfo_validate(struct sr_mod_info_s *mod_info, int mod_state, int finish_diff)
{
    sr_error_info_t *err_info = NULL;
    struct sr_mod_info_mod_s *mod;
    struct lyd_node *diff = NULL;
    uint32_t i;
    int val_opts;

    assert(!mod_info->data_cached);
    assert(SR_IS_CONVENTIONAL_DS(mod_info->ds) || !finish_diff);

    /* validate all the modules individually */
    if (SR_IS_CONVENTIONAL_DS(mod_info->ds)) {
        val_opts = LYD_VALIDATE_NO_STATE;
    } else {
        val_opts = 0;
    }
    for (i = 0; i < mod_info->mod_count; ++i) {
        mod = &mod_info->mods[i];
        if (mod->state & mod_state) {
            /* validate this module */
            if (lyd_validate_module(&mod_info->data, mod->ly_mod, val_opts, finish_diff ? &diff : NULL)) {
                sr_errinfo_new_ly(&err_info, mod_info->conn->ly_ctx);
                SR_ERRINFO_VALID(&err_info);
                goto cleanup;
            }

            if (diff) {
                /* it may not have been modified before */
                mod->state |= MOD_INFO_CHANGED;

                /* merge the changes made by the validation into our diff */
                if (lyd_diff_merge_all(&mod_info->diff, diff, 0)) {
                    sr_errinfo_new_ly(&err_info, mod_info->conn->ly_ctx);
                    goto cleanup;
                }

                lyd_free_all(diff);
                diff = NULL;
            }
        }
    }

cleanup:
    lyd_free_all(diff);
    return err_info;
}

sr_error_info_t *
sr_modinfo_add_defaults(struct sr_mod_info_s *mod_info, int finish_diff)
{
    sr_error_info_t *err_info = NULL;
    struct sr_mod_info_mod_s *mod;
    struct lyd_node *diff = NULL;
    uint32_t i;

    assert(!mod_info->data_cached && SR_IS_CONVENTIONAL_DS(mod_info->ds));

    /* create an array of all the modules that will be processed */
    for (i = 0; i < mod_info->mod_count; ++i) {
        mod = &mod_info->mods[i];
        switch (mod->state & MOD_INFO_TYPE_MASK) {
        case MOD_INFO_REQ:
            /* add default values for this module */
            if (lyd_new_implicit_module(&mod_info->data, mod->ly_mod, LYD_IMPLICIT_NO_STATE, finish_diff ? &diff : NULL)) {
                sr_errinfo_new_ly(&err_info, mod_info->conn->ly_ctx);
                SR_ERRINFO_VALID(&err_info);
                goto cleanup;
            }
            mod_info->data = lyd_first_sibling(mod_info->data);

            if (diff) {
                /* it may not have been modified before */
                mod->state |= MOD_INFO_CHANGED;

                /* merge the changes made by the validation into our diff */
                if (lyd_diff_merge_all(&mod_info->diff, diff, 0)) {
                    sr_errinfo_new_ly(&err_info, mod_info->conn->ly_ctx);
                    goto cleanup;
                }

                lyd_free_all(diff);
                diff = NULL;
            }
            break;
        case MOD_INFO_INV_DEP:
        case MOD_INFO_DEP:
            /* this module will not be validated */
            break;
        default:
            SR_CHECK_INT_GOTO(0, err_info, cleanup);
        }
    }

cleanup:
    lyd_free_all(diff);
    return err_info;
}

sr_error_info_t *
sr_modinfo_add_np_cont(struct sr_mod_info_s *mod_info)
{
    sr_error_info_t *err_info = NULL;
    struct sr_mod_info_mod_s *mod;
    struct lyd_node *d;
    uint32_t i;

    assert(!mod_info->data_cached && !SR_IS_CONVENTIONAL_DS(mod_info->ds));

    /* create an array of all the modules that will be processed */
    for (i = 0; i < mod_info->mod_count; ++i) {
        mod = &mod_info->mods[i];
        switch (mod->state & MOD_INFO_TYPE_MASK) {
        case MOD_INFO_REQ:
            /* this module data are actually used */
            if (lyd_new_implicit_module(&mod_info->data, mod->ly_mod, LYD_IMPLICIT_NO_DEFAULTS, &d)) {
                sr_errinfo_new_ly(&err_info, mod_info->conn->ly_ctx);
                return err_info;
            }

            /* merge diff (keep origin the way it was, inherit) */
            if (lyd_diff_merge_module(&mod_info->diff, d, mod->ly_mod, NULL, &mod_info->conn->cid,
                    LYD_DIFF_MERGE_DEFAULTS)) {
                sr_errinfo_new_ly(&err_info, mod_info->conn->ly_ctx);
                return err_info;
            }

            lyd_free_all(d);
            break;
        case MOD_INFO_INV_DEP:
        case MOD_INFO_DEP:
            /* this module data are not used */
            break;
        default:
            SR_ERRINFO_INT(&err_info);
            return err_info;
        }
    }

    return NULL;
}

sr_error_info_t *
sr_modinfo_op_validate(struct sr_mod_info_s *mod_info, struct lyd_node *op, int output)
{
    sr_error_info_t *err_info = NULL;
    struct lyd_node *top_op;
    struct ly_set *set = NULL;
    struct sr_mod_info_mod_s *mod;
    uint32_t i;
    char *parent_xpath = NULL;
    LYD_VALIDATE_OP op_type;

    assert(op->schema->nodetype & (LYS_RPC | LYS_ACTION | LYS_NOTIF));

    /* find top-level node */
    for (top_op = op; top_op->parent; top_op = lyd_parent(top_op)) {}

    for (i = 0; i < mod_info->mod_count; ++i) {
        mod = &mod_info->mods[i];
        switch (mod->state & MOD_INFO_TYPE_MASK) {
        case MOD_INFO_REQ:
            /* this is the module of the nested operation and we need to check that operation's parent data node exists */
            assert((mod->ly_mod == lyd_owner_module(top_op)) && op->schema->parent && op->parent);
            parent_xpath = lyd_path(lyd_parent(op), LYD_PATH_STD, NULL, 0);
            SR_CHECK_MEM_GOTO(!parent_xpath, err_info, cleanup);

            if (mod_info->data) {
                if (lyd_find_xpath(mod_info->data, parent_xpath, &set)) {
                    sr_errinfo_new_ly(&err_info, mod_info->conn->ly_ctx);
                    goto cleanup;
                }
            } else {
                if (ly_set_new(&set)) {
                    sr_errinfo_new_ly(&err_info, mod_info->conn->ly_ctx);
                    goto cleanup;
                }
            }
            SR_CHECK_INT_GOTO(set->count > 1, err_info, cleanup);

            if (!set->count) {
                sr_errinfo_new(&err_info, SR_ERR_VALIDATION_FAILED, parent_xpath,
                        "Nested operation \"%s\" data parent does not exist in the operational datastore.", op->schema->name);
                goto cleanup;
            }
            break;
        case MOD_INFO_DEP:
            /* this module data are required because there are references to them, but they do not need to be revalidated */
            break;
        default:
            SR_ERRINFO_INT(&err_info);
            goto cleanup;
        }
    }

    /* validate */
    op_type = ((op->schema->nodetype & (LYS_RPC | LYS_ACTION)) ?
            (output ? LYD_VALIDATE_OP_REPLY : LYD_VALIDATE_OP_RPC) : LYD_VALIDATE_OP_NOTIF);
    if (lyd_validate_op(top_op, mod_info->data, op_type, NULL)) {
        sr_errinfo_new_ly(&err_info, mod_info->conn->ly_ctx);
        sr_errinfo_new(&err_info, SR_ERR_VALIDATION_FAILED, NULL, "%s %svalidation failed.",
                (op->schema->nodetype == LYS_NOTIF) ? "Notification" : ((op->schema->nodetype == LYS_RPC) ? "RPC" : "Action"),
                (op->schema->nodetype == LYS_NOTIF) ? "" : (output ? "output " : "input "));
        goto cleanup;
    }

    /* success */

cleanup:
    free(parent_xpath);
    ly_set_free(set, NULL);
    return err_info;
}

sr_error_info_t *
sr_modinfo_get_filter(struct sr_mod_info_s *mod_info, const char *xpath, sr_session_ctx_t *session, struct ly_set **result)
{
    sr_error_info_t *err_info = NULL;
    struct sr_mod_info_mod_s *mod;
    struct lyd_node *edit, *diff;
    uint32_t i;

    *result = NULL;

    for (i = 0; i < mod_info->mod_count; ++i) {
        mod = &mod_info->mods[i];
        if (mod->state & MOD_INFO_REQ) {
            edit = NULL;
            diff = NULL;

            /* collect edit/diff to be applied based on the handled event */
            switch (session->ev) {
            case SR_SUB_EV_CHANGE:
            case SR_SUB_EV_UPDATE:
                diff = session->dt[session->ds].diff;
                if (session->ev != SR_SUB_EV_UPDATE) {
                    break;
                }
            /* fallthrough */
            case SR_SUB_EV_NONE:
                edit = session->dt[session->ds].edit;
                break;
            case SR_SUB_EV_ENABLED:
            case SR_SUB_EV_DONE:
            case SR_SUB_EV_ABORT:
            case SR_SUB_EV_OPER:
            case SR_SUB_EV_RPC:
            case SR_SUB_EV_NOTIF:
                /* no changes to apply for these events */
                break;
            default:
                SR_ERRINFO_INT(&err_info);
                goto cleanup;
            }

            if (mod_info->data_cached && (session->ds == SR_DS_RUNNING) && (edit || diff)) {
                /* data will be changed, we cannot use the cache anymore */
                lyd_dup_siblings(mod_info->data, NULL, LYD_DUP_RECURSIVE | LYD_DUP_WITH_FLAGS, &mod_info->data);
                mod_info->data_cached = 0;

                /* CACHE READ UNLOCK */
                sr_rwunlock(&mod_info->conn->mod_cache.lock, SR_MOD_CACHE_LOCK_TIMEOUT, SR_LOCK_READ,
                        session->conn->cid, __func__);
            }

            /* apply any currently handled changes (diff) or additional performed ones (edit) to get
             * the session-specific data tree */
            if (lyd_diff_apply_module(&mod_info->data, diff, mod->ly_mod,
                    session->ds == SR_DS_OPERATIONAL ? sr_lyd_diff_apply_cb : NULL, NULL)) {
                sr_errinfo_new_ly(&err_info, mod_info->conn->ly_ctx);
                goto cleanup;
            }
            if ((err_info = sr_edit_mod_apply(edit, mod->ly_mod, &mod_info->data, NULL, NULL))) {
                goto cleanup;
            }
        }
    }

    /* filter return data */
    if (mod_info->data) {
<<<<<<< HEAD
        if (lyd_find_xpath(mod_info->data, xpath, result)) {
            sr_errinfo_new_ly(&err_info, mod_info->conn->ly_ctx);
            goto cleanup;
        }
    } else {
        if (ly_set_new(result)) {
            sr_errinfo_new_ly(&err_info, mod_info->conn->ly_ctx);
            goto cleanup;
        }
=======
        *result = lyd_find_path(mod_info->data, xpath);
        SR_CHECK_LY_GOTO(!*result, mod_info->conn->ly_ctx, err_info, cleanup);
    } else {
        *result = ly_set_new();
        SR_CHECK_MEM_GOTO(!*result, err_info, cleanup);
>>>>>>> 45b2756a
    }

    /* success */

cleanup:
<<<<<<< HEAD
    if (err_info) {
        ly_set_free(*result, NULL);
        *result = NULL;
    }
=======
>>>>>>> 45b2756a
    return err_info;
}

sr_error_info_t *
sr_modinfo_generate_config_change_notif(struct sr_mod_info_s *mod_info, sr_session_ctx_t *session)
{
    sr_error_info_t *err_info = NULL, *tmp_err_info = NULL;
    struct lyd_node *root, *elem, *notif = NULL;
    struct ly_set *set;
    sr_mod_t *shm_mod;
    time_t notif_ts;
    sr_mod_notif_sub_t *notif_subs;
    uint32_t idx = 0, notif_sub_count;
    char *xpath, nc_str[11];
    const char *op_enum;
    sr_change_oper_t op;
    enum edit_op edit_op;
    int changes;
    LY_ERR lyrc;

    /* make sure there are some actual node changes */
    changes = 0;
    LY_LIST_FOR(mod_info->diff, root) {
        LYD_TREE_DFS_BEGIN(root, elem) {
            edit_op = sr_edit_diff_find_oper(elem, 0, NULL);
            if (edit_op && (edit_op != EDIT_NONE)) {
                changes = 1;
                break;
            }
            LYD_TREE_DFS_END(root, elem);
        }
        if (changes) {
            break;
        }
    }
    if (!changes) {
        /* no actual changes to notify about */
        return NULL;
    }

    if ((mod_info->ds == SR_DS_CANDIDATE) || (mod_info->ds == SR_DS_OPERATIONAL)) {
        /* not supported */
        return NULL;
    }

    /* remember when the notification was generated */
    notif_ts = time(NULL);

    /* EXT READ LOCK */
    if ((err_info = sr_shmext_conn_remap_lock(mod_info->conn, SR_LOCK_READ, 0, __func__))) {
        return err_info;
    }

    /* get subscriber count */
    err_info = sr_notif_find_subscriber(mod_info->conn, "ietf-netconf-notifications", &notif_subs, &notif_sub_count);

    /* EXT READ UNLOCK */
    sr_shmext_conn_remap_unlock(mod_info->conn, SR_LOCK_READ, 0, __func__);

    if (err_info) {
        return err_info;
    }

    /* get this module and check replay support */
    shm_mod = sr_shmmain_find_module(SR_CONN_MAIN_SHM(mod_info->conn), "ietf-netconf-notifications");
    SR_CHECK_INT_RET(!shm_mod, err_info);
    if (!ATOMIC_LOAD_RELAXED(shm_mod->replay_supp) && !notif_sub_count) {
        /* nothing to do */
        return NULL;
    }

    lyrc = ly_set_new(&set);
    SR_CHECK_MEM_GOTO(lyrc, err_info, cleanup);

    /* just put all the nodes into a set */
    LY_LIST_FOR(mod_info->diff, root) {
        LYD_TREE_DFS_BEGIN(root, elem) {
            if (ly_set_add(set, elem, 1, NULL)) {
                SR_ERRINFO_INT(&err_info);
                goto cleanup;
            }

            LYD_TREE_DFS_END(root, elem);
        }
    }

    /* generate notifcation with all the changes */
    if (lyd_new_path(NULL, mod_info->conn->ly_ctx, "/ietf-netconf-notifications:netconf-config-change", NULL, 0, &notif)) {
        sr_errinfo_new_ly(&err_info, mod_info->conn->ly_ctx);
        goto cleanup;
    }

    /* changed-by (everything was caused by user, we do not know what changes are implicit) */
    if (lyd_new_inner(notif, NULL, "changed-by", 0, &root)) {
        sr_errinfo_new_ly(&err_info, mod_info->conn->ly_ctx);
        goto cleanup;
    }

    /* changed-by username */
    if (lyd_new_term(root, NULL, "username", session->sid.user, 0, NULL)) {
        sr_errinfo_new_ly(&err_info, mod_info->conn->ly_ctx);
        goto cleanup;
    }

    /* changed-by session-id */
    sprintf(nc_str, "%u", session->sid.nc);
    if (lyd_new_term(root, NULL, "session-id", nc_str, 0, NULL)) {
        sr_errinfo_new_ly(&err_info, mod_info->conn->ly_ctx);
        goto cleanup;
    }

    /* datastore */
    if (lyd_new_term(notif, NULL, "datastore", sr_ds2str(mod_info->ds), 0, NULL)) {
        sr_errinfo_new_ly(&err_info, mod_info->conn->ly_ctx);
        goto cleanup;
    }

    while (!(err_info = sr_diff_set_getnext(set, &idx, &elem, &op)) && elem) {
        /* edit (list instance) */
        if (lyd_new_list(notif, NULL, "edit", 0, &root)) {
            sr_errinfo_new_ly(&err_info, mod_info->conn->ly_ctx);
            goto cleanup;
        }

        /* edit target */
        xpath = lyd_path(elem, LYD_PATH_STD, NULL, 0);
        if (!xpath) {
            sr_errinfo_new_ly(&err_info, mod_info->conn->ly_ctx);
            goto cleanup;
        }
        lyrc = lyd_new_term(root, NULL, "target", xpath, 0, NULL);
        free(xpath);
        if (lyrc) {
            sr_errinfo_new_ly(&err_info, mod_info->conn->ly_ctx);
            goto cleanup;
        }

        /* operation */
        switch (op) {
        case SR_OP_CREATED:
            op_enum = "create";
            break;
        case SR_OP_MODIFIED:
            op_enum = "replace";
            break;
        case SR_OP_DELETED:
            op_enum = "delete";
            break;
        case SR_OP_MOVED:
            /* exact move position will not be known */
            op_enum = "merge";
            break;
        default:
            SR_ERRINFO_INT(&err_info);
            goto cleanup;
        }
        if (lyd_new_term(root, NULL, "operation", op_enum, 0, NULL)) {
            sr_errinfo_new_ly(&err_info, mod_info->conn->ly_ctx);
            goto cleanup;
        }
    }

    /* store the notification for a replay, we continue on failure */
    tmp_err_info = sr_replay_store(session, notif, notif_ts);

    /* send the notification (non-validated, if everything works correctly it must be valid) */
    if ((err_info = sr_shmsub_notif_notify(mod_info->conn, notif, notif_ts, session->sid))) {
        goto cleanup;
    }

    /* success */

cleanup:
    ly_set_free(set, NULL);
    lyd_free_siblings(notif);
    if (err_info) {
        /* write this only if the notification failed to be created/sent */
        sr_errinfo_new(&err_info, err_info->err_code, NULL, "Failed to generate netconf-config-change notification, "
                "but changes were applied.");
    }
    if (tmp_err_info) {
        sr_errinfo_merge(&err_info, tmp_err_info);
    }
    return err_info;
}

sr_error_info_t *
sr_modinfo_data_store(struct sr_mod_info_s *mod_info)
{
    sr_error_info_t *err_info = NULL, *tmp_err_info = NULL;
    struct sr_mod_info_mod_s *mod;
    struct lyd_node *mod_data, *diff = NULL;
    uint32_t i;
    int create_flags;

    assert(!mod_info->data_cached);

    /* candidate file may need to be created */
    if (mod_info->ds == SR_DS_CANDIDATE) {
        create_flags = O_CREAT;
    } else {
        create_flags = 0;
    }

    for (i = 0; i < mod_info->mod_count; ++i) {
        mod = &mod_info->mods[i];
        if (mod->state & MOD_INFO_CHANGED) {
            if (mod_info->ds == SR_DS_OPERATIONAL) {
                /* load current diff and merge it with the new diff */
                assert(mod->state & MOD_INFO_WLOCK);
                if ((err_info = sr_module_file_oper_data_load(mod, &diff))) {
                    goto cleanup;
                }
                if (lyd_diff_merge_module(&diff, mod_info->diff, mod->ly_mod, sr_lyd_diff_merge_cb,
                        &mod_info->conn->cid, LYD_DIFF_MERGE_DEFAULTS)) {
                    sr_errinfo_new_ly(&err_info, mod_info->conn->ly_ctx);
                    goto cleanup;
                }

                /* store the new diff */
                if ((err_info = sr_module_file_data_set(mod->ly_mod->name, SR_DS_OPERATIONAL, diff, 0, SR_FILE_PERM))) {
                    goto cleanup;
                }
                lyd_free_siblings(diff);
                diff = NULL;
            } else {
                /* separate data of this module */
                mod_data = sr_module_data_unlink(&mod_info->data, mod->ly_mod);

                /* store the new data */
                if ((err_info = sr_module_file_data_set(mod->ly_mod->name, mod_info->ds, mod_data, create_flags,
                        SR_FILE_PERM))) {
                    goto cleanup;
                }

                if (mod_info->ds == SR_DS_RUNNING) {
                    /* update module running data version */
                    ++mod->shm_mod->ver;

                    if (mod_info->conn->opts & SR_CONN_CACHE_RUNNING) {
                        /* we are caching so update cache with these data */
                        tmp_err_info = sr_modcache_module_running_update(&mod_info->conn->mod_cache, mod, mod_data, 0,
                                mod_info->conn->cid);
                        if (tmp_err_info) {
                            /* always store all changed modules, if possible */
                            sr_errinfo_merge(&err_info, tmp_err_info);
                            tmp_err_info = NULL;
                        }
                    }
                }

                /* connect them back */
                lyd_insert_sibling(mod_info->data, mod_data, &mod_info->data);

                if (mod_info->ds == SR_DS_RUNNING) {
                    /* update diffs of stored operational data, if any */
                    if ((err_info = sr_module_file_oper_data_load(mod, &diff))) {
                        goto cleanup;
                    }

                    if (diff) {
                        /* add any missing NP containers so that stored diff can be properly applied */
                        if (lyd_new_implicit_module(&mod_data, mod->ly_mod, 0, NULL)) {
                            sr_errinfo_new_ly(&err_info, mod_info->conn->ly_ctx);
                            goto cleanup;
                        }
                        if ((err_info = sr_diff_mod_update(&diff, mod->ly_mod, mod_data))) {
                            goto cleanup;
                        }
                        if ((err_info = sr_module_file_data_set(mod->ly_mod->name, SR_DS_OPERATIONAL, diff, 0,
                                SR_FILE_PERM))) {
                            goto cleanup;
                        }
                        lyd_free_siblings(diff);
                        diff = NULL;
                    }
                }
            }
        }
    }

cleanup:
    if (tmp_err_info) {
        sr_errinfo_merge(&err_info, tmp_err_info);
    }
    lyd_free_siblings(diff);
    return err_info;

}

sr_error_info_t *
sr_modinfo_candidate_reset(struct sr_mod_info_s *mod_info)
{
    sr_error_info_t *err_info = NULL;
    struct sr_mod_info_mod_s *mod;
    char *path;
    uint32_t i;

    for (i = 0; i < mod_info->mod_count; ++i) {
        mod = &mod_info->mods[i];
        if (mod->state & MOD_INFO_REQ) {
            /* just remove the candidate SHM files */
            if ((err_info = sr_path_ds_shm(mod->ly_mod->name, SR_DS_CANDIDATE, &path))) {
                return err_info;
            }

            if ((unlink(path) == -1) && (errno != ENOENT)) {
                SR_LOG_WRN("Failed to unlink \"%s\" (%s).", path, strerror(errno));
            }
            free(path);
        }
    }

    return NULL;
}

void
sr_modinfo_free(struct sr_mod_info_s *mod_info)
{
    lyd_free_siblings(mod_info->diff);
    if (mod_info->data_cached) {
        mod_info->data_cached = 0;

        /* CACHE READ UNLOCK */
        sr_rwunlock(&mod_info->conn->mod_cache.lock, SR_MOD_CACHE_LOCK_TIMEOUT, SR_LOCK_READ,
                mod_info->conn->cid, __func__);
    } else {
        lyd_free_siblings(mod_info->data);
    }

    free(mod_info->mods);
}<|MERGE_RESOLUTION|>--- conflicted
+++ resolved
@@ -2134,7 +2134,6 @@
 
     /* filter return data */
     if (mod_info->data) {
-<<<<<<< HEAD
         if (lyd_find_xpath(mod_info->data, xpath, result)) {
             sr_errinfo_new_ly(&err_info, mod_info->conn->ly_ctx);
             goto cleanup;
@@ -2144,25 +2143,11 @@
             sr_errinfo_new_ly(&err_info, mod_info->conn->ly_ctx);
             goto cleanup;
         }
-=======
-        *result = lyd_find_path(mod_info->data, xpath);
-        SR_CHECK_LY_GOTO(!*result, mod_info->conn->ly_ctx, err_info, cleanup);
-    } else {
-        *result = ly_set_new();
-        SR_CHECK_MEM_GOTO(!*result, err_info, cleanup);
->>>>>>> 45b2756a
     }
 
     /* success */
 
 cleanup:
-<<<<<<< HEAD
-    if (err_info) {
-        ly_set_free(*result, NULL);
-        *result = NULL;
-    }
-=======
->>>>>>> 45b2756a
     return err_info;
 }
 
